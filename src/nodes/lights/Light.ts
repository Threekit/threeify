//
// basic light node initially based on Light from Three.js
//
// Authors:
// * @bhouston
//

import { Color } from "../../math/Color";
import { Node } from "../Node";
import { LightType } from "./LightType";

export class Light extends Node {
<<<<<<< HEAD
  /**
   * @param color - RGB value for light's color in linear space.
   * @param intensity - Brightness of light.  Units depend on the light type.
   */
  constructor(public readonly type: LightType, public color = new Color(1, 1, 1), public intensity = 1) {
=======
  constructor(public color: Color = new Color(1, 1, 1), public intensity = 1) {
>>>>>>> b4237c31
    super();
  }
}<|MERGE_RESOLUTION|>--- conflicted
+++ resolved
@@ -10,15 +10,11 @@
 import { LightType } from "./LightType";
 
 export class Light extends Node {
-<<<<<<< HEAD
   /**
    * @param color - RGB value for light's color in linear space.
    * @param intensity - Brightness of light.  Units depend on the light type.
    */
-  constructor(public readonly type: LightType, public color = new Color(1, 1, 1), public intensity = 1) {
-=======
-  constructor(public color: Color = new Color(1, 1, 1), public intensity = 1) {
->>>>>>> b4237c31
+  constructor(public readonly type: LightType, public color: Color = new Color(1, 1, 1), public intensity = 1) {
     super();
   }
 }