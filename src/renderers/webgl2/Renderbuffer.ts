<<<<<<< HEAD
import { IDisposable } from "../../core/types";
=======
import { ClearState } from "./ClearState";
import { IDisposable } from "../../types/types";
>>>>>>> fdd96102
import { RenderingContext } from "./RenderingContext";

export class Renderbuffer implements IDisposable {
  disposed = false;
  context: RenderingContext;
  glRenderbuffer: WebGLRenderbuffer;
  private _clearState: ClearState = new ClearState();

  constructor(context: RenderingContext) {
    this.context = context;

    const gl = this.context.gl;

    {
      const glRenderbuffer = gl.createRenderbuffer();
      if (!glRenderbuffer) {
        throw new Error("createRenderbuffer failed");
      }

      this.glRenderbuffer = glRenderbuffer;
    }
  }

  dispose(): void {
    if (!this.disposed) {
      const gl = this.context.gl;
      gl.deleteRenderbuffer(this.glRenderbuffer);
      this.disposed = true;
    }
  }
}<|MERGE_RESOLUTION|>--- conflicted
+++ resolved
@@ -1,9 +1,5 @@
-<<<<<<< HEAD
 import { IDisposable } from "../../core/types";
-=======
 import { ClearState } from "./ClearState";
-import { IDisposable } from "../../types/types";
->>>>>>> fdd96102
 import { RenderingContext } from "./RenderingContext";
 
 export class Renderbuffer implements IDisposable {
