//
// based on https://webgl2fundamentals.org/webgl/lessons/webgl-render-to-texture.html
//
// Authors:
// * @bhouston
//

<<<<<<< HEAD
import { IDisposable } from "../../core/types";
import { Camera } from "../../nodes/cameras/Camera";
import { Node } from "../../nodes/Node";
import { sizeOfDataType } from "../../textures/DataType";
import { numPixelFormatComponents, PixelFormat } from "../../textures/PixelFormat";
import { Attachments } from "./Attachments";
import { AttachmentPoints } from "./AttachmentPoints";
import { ClearState } from "./ClearState";
=======
import { PixelFormat, numPixelFormatComponents } from "../../textures/PixelFormat";
import { Camera } from "../../nodes/cameras/Camera";
import { ClearState } from "./ClearState";
import { IDisposable } from "../../types/types";
import { Node } from "../../nodes/Node";
>>>>>>> fdd96102
import { Program } from "./Program";
import { RenderingContext } from "./RenderingContext";
import { TexImage2D } from "./TexImage2D";
import { VertexArrayObject } from "./VertexArrayObject";
<<<<<<< HEAD
=======
import { sizeOfDataType } from "../../textures/DataType";
>>>>>>> fdd96102

const GL = WebGLRenderingContext;

export class FramebufferAttachment {
  constructor(public attachmentPoint: number, public texImage2D: TexImage2D) {}
}

export abstract class VirtualFramebuffer implements IDisposable {
  disposed = false;
  context: RenderingContext;
  attachments: Array<FramebufferAttachment>;
  private _clearState: ClearState = new ClearState();

  constructor(context: RenderingContext, attachments: Array<FramebufferAttachment> = []) {
    this.context = context;
    this.attachments = attachments;
  }

  get clearState(): ClearState {
    return this._clearState.clone();
  }
  set clearState(clearState: ClearState) {
    this._clearState = clearState;
  }

  clear(
    attachmentFlags: Attachments = Attachments.Color | Attachments.Depth,
    clearState: ClearState | null = null,
  ): void {
    if (clearState) {
      this.context.clearState = clearState;
    } else {
      this.context.clearState = this.clearState;
    }

    this.context.framebuffer = this;
    const gl = this.context.gl;
    gl.clear(attachmentFlags);
  }

  renderDraw(program: Program, uniforms: any, vao: VertexArrayObject): void {
    this.context.framebuffer = this;
    this.context.program = program;
    this.context.program.setUniformValues(uniforms);
    this.context.program.setUniformValues(uniforms);

    // draw
    this.context.gl.drawArrays(vao.primitive, vao.offset, vao.count);
  }

  renderPass(program: Program, uniforms: any): void {
    this.context.framebuffer = this;
    this.context.renderPass(program, uniforms); // just executes a pre-determined node and camera setup.
  }

  render(node: Node, camera: Camera, clear = false): void {
    this.context.framebuffer = this;
    if (clear) {
      this.clear();
    }
    this.context.render(node, camera);
  }

  readPixels(pixelBuffer: ArrayBufferView): ArrayBufferView {
    const attachment = this.attachments.find((attachment) => attachment.attachmentPoint === AttachmentPoints.Color0);
    if (!attachment) {
      throw new Error("can not find Color0 attachment");
    }

    const texImage2D = attachment.texImage2D;
    const dataType = texImage2D.dataType;
    const pixelFormat = texImage2D.pixelFormat;
    if (pixelFormat !== PixelFormat.RGBA) {
      throw new Error(`can not read non-RGBA color0 attachment: ${pixelFormat}`);
    }

    const oldFramebuffer = this.context.framebuffer;
    this.context.framebuffer = this;
    try {
      const status = this.context.gl.checkFramebufferStatus(GL.FRAMEBUFFER);
      if (status !== GL.FRAMEBUFFER_COMPLETE) {
        throw new Error(`can not read non-complete Framebuffer: ${status}`);
      }

      const pixelByteLength =
        sizeOfDataType(dataType) *
        numPixelFormatComponents(pixelFormat) *
        texImage2D.size.width *
        texImage2D.size.height;
      if (pixelBuffer.byteLength < pixelByteLength) {
        throw new Error(`pixelBuffer too small: ${pixelBuffer.byteLength} < ${pixelByteLength}`);
      }

      this.context.gl.readPixels(
        0,
        0,
        texImage2D.size.width,
        texImage2D.size.height,
        pixelFormat,
        dataType,
        pixelBuffer,
      );

      return pixelBuffer;
    } finally {
      this.context.framebuffer = oldFramebuffer;
    }
  }

  abstract dispose(): void;
}<|MERGE_RESOLUTION|>--- conflicted
+++ resolved
@@ -5,30 +5,18 @@
 // * @bhouston
 //
 
-<<<<<<< HEAD
 import { IDisposable } from "../../core/types";
 import { Camera } from "../../nodes/cameras/Camera";
 import { Node } from "../../nodes/Node";
 import { sizeOfDataType } from "../../textures/DataType";
-import { numPixelFormatComponents, PixelFormat } from "../../textures/PixelFormat";
+import { PixelFormat, numPixelFormatComponents } from "../../textures/PixelFormat";
+import { AttachmentPoints } from "./AttachmentPoints";
 import { Attachments } from "./Attachments";
-import { AttachmentPoints } from "./AttachmentPoints";
 import { ClearState } from "./ClearState";
-=======
-import { PixelFormat, numPixelFormatComponents } from "../../textures/PixelFormat";
-import { Camera } from "../../nodes/cameras/Camera";
-import { ClearState } from "./ClearState";
-import { IDisposable } from "../../types/types";
-import { Node } from "../../nodes/Node";
->>>>>>> fdd96102
 import { Program } from "./Program";
 import { RenderingContext } from "./RenderingContext";
 import { TexImage2D } from "./TexImage2D";
 import { VertexArrayObject } from "./VertexArrayObject";
-<<<<<<< HEAD
-=======
-import { sizeOfDataType } from "../../textures/DataType";
->>>>>>> fdd96102
 
 const GL = WebGLRenderingContext;
 
