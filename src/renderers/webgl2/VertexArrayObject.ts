//
// basic shader
//
// Authors:
// * @bhouston
//

import { PrimitiveType } from "./PrimitiveType";
import { Program } from "./Program";
<<<<<<< HEAD
import { BufferGeometry } from "./BufferGeometry";
import { PrimitiveType } from "./PrimitiveType";
=======
import { VertexAttributeGeometry } from "./VertexAttributeGeometry";
>>>>>>> fdd96102

export class VertexArrayObject {
  program: Program;
  glVertexArrayObject: WebGLVertexArrayObject;
  primitive: PrimitiveType = PrimitiveType.Triangles;
  offset = 0;
  count = -1;

  constructor(program: Program, vertexAttributeGeometry: BufferGeometry) {
    this.program = program;
    this.primitive = vertexAttributeGeometry.primitive;
    this.count = vertexAttributeGeometry.count;

    const gl = this.program.context.gl;

    {
      // Create a vertex array object (attribute state)
      const vao = gl.createVertexArray();
      if (!vao) {
        throw new Error("createVertexArray failed");
      }
      this.glVertexArrayObject = vao;
    }

    // and make it the one we're currently working with
    gl.bindVertexArray(this.glVertexArrayObject);

    vertexAttributeGeometry.namedVertexAttributes.forEach((namedVertexAttribute) => {
      const programAttribute = this.program.attributes.find(
        (attribute) => attribute.name === namedVertexAttribute.name,
      );
      if (!programAttribute) {
        // only bind the attributes that exist in the program.
        return;
      }

      gl.enableVertexAttribArray(programAttribute.glLocation);

      // Bind it to ARRAY_BUFFER (think of it as ARRAY_BUFFER = positionBuffer)
      const buffer = namedVertexAttribute.vertexAttribute.buffer;
      gl.bindBuffer(buffer.target, buffer.glBuffer);

      // Tell the attribute how to get data out of positionBuffer (ARRAY_BUFFER)
      const vertexAttribute = namedVertexAttribute.vertexAttribute;
      gl.vertexAttribPointer(
        programAttribute.glLocation,
        vertexAttribute.componentsPerVertex,
        vertexAttribute.componentType,
        vertexAttribute.normalized,
        vertexAttribute.vertexStride,
        vertexAttribute.byteOffset,
      );
    });
  }
}<|MERGE_RESOLUTION|>--- conflicted
+++ resolved
@@ -5,14 +5,9 @@
 // * @bhouston
 //
 
+import { BufferGeometry } from "./BufferGeometry";
 import { PrimitiveType } from "./PrimitiveType";
 import { Program } from "./Program";
-<<<<<<< HEAD
-import { BufferGeometry } from "./BufferGeometry";
-import { PrimitiveType } from "./PrimitiveType";
-=======
-import { VertexAttributeGeometry } from "./VertexAttributeGeometry";
->>>>>>> fdd96102
 
 export class VertexArrayObject {
   program: Program;
