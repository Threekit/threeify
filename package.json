{
  "name": "threeify",
  "version": "0.0.3-alpha",
  "description": "Typescript 3D Library loosely based on three.js",
  "keywords": [
    "threeify",
    "webgl",
    "webgpu",
    "3D"
  ],
  "homepage": "http://threeify.org",
  "author": "threeify authors",
  "bugs": {
    "url": "https://github.com/bhouston/threeify/issues",
  },
  "license": "ISC",
  "main": "index.ts",
  "repository": {
    "type": "git",
    "url": "https://github.com/bhouston/threeify"
  },
  "scripts": {
    "build": "tsc",
    "build-glsl": "tgt -i ./src -o ./dist",
    "dev": "npm run watch & npm start",
    "lint": "eslint ./src/",
    "start": "es-dev-server --node-resolve --watch",
    "watch": "tsc --watch & tgt -i ./src -o ./dist -w"
  },
  "dependencies": {},
  "devDependencies": {
    "@typescript-eslint/eslint-plugin": "^3.1.0",
    "@typescript-eslint/parser": "^3.1.0",
    "commitizen": "^4.1.2",
    "cz-conventional-changelog": "^3.2.0",
    "es-dev-server": "^1.53.0",
    "eslint": "^7.1.0",
    "eslint-config-prettier": "^6.11.0",
    "eslint-plugin-cflint": "^1.0.0",
    "eslint-plugin-import": "^2.20.2",
    "eslint-plugin-prettier": "^3.1.3",
    "prettier": "^2.0.5",
    "semantic-release": "^17.0.8",
    "threeify-glsl-transpiler": "0.1.2",
    "typescript": "^3.9.3"
  },
  "engines": {
    "node": "12.13.0"
  },
  "engineStrict": true,
  "prettier": {
    "trailingComma": "all",
    "tabWidth": 2,
    "semi": true,
    "singleQuote": false
  },
<<<<<<< HEAD
  "module": "index.ts",
  "type": "module"
=======
  "engineStrict": true,
  "engines": {
    "node": "12.13.0"
  },
  "release": {
    "branches": [
      "master"
    ]
  },
  "config": {
    "commitizen": {
      "path": "./node_modules/cz-conventional-changelog"
    }
  }
>>>>>>> 1367dc38
}<|MERGE_RESOLUTION|>--- conflicted
+++ resolved
@@ -54,14 +54,8 @@
     "semi": true,
     "singleQuote": false
   },
-<<<<<<< HEAD
   "module": "index.ts",
-  "type": "module"
-=======
-  "engineStrict": true,
-  "engines": {
-    "node": "12.13.0"
-  },
+  "type": "module",
   "release": {
     "branches": [
       "master"
@@ -72,5 +66,4 @@
       "path": "./node_modules/cz-conventional-changelog"
     }
   }
->>>>>>> 1367dc38
 }