{
  "name": "threeify",
  "version": "0.0.3-alpha",
  "description": "Typescript 3D Library loosely based on three.js",
  "keywords": [
    "threeify",
    "webgl",
    "webgpu",
    "3D"
  ],
  "homepage": "http://threeify.org",
  "author": "threeify authors",
  "bugs": {
    "url": "https://github.com/bhouston/threeify/issues"
  },
  "license": "ISC",
  "main": "index.ts",
  "repository": {
    "type": "git",
    "url": "https://github.com/bhouston/threeify"
  },
  "scripts": {
    "build": "tsc",
    "build-glsl": "tgt -i ./src -o ./dist/src",
    "dev": "npm run watch & npm start",
    "lint": "eslint ./src/",
    "start": "es-dev-server --node-resolve --watch",
<<<<<<< HEAD
    "watch": "tsc --watch & tgt -i ./src -o ./dist/src -w"
=======
    "watch": "tsc --watch & tgt -i ./src -o ./dist -w",
    "postinstall": "cp --remove-destination ./hooks/prepare-commit-msg ./.git/hooks/prepare-commit-msg && chmod +x ./.git/hooks/prepare-commit-msg"
>>>>>>> b4237c31
  },
  "dependencies": {},
  "devDependencies": {
    "@commitlint/cli": "^8.3.5",
    "@commitlint/config-conventional": "^8.3.4",
    "@semantic-release/changelog": "^5.0.1",
    "@semantic-release/git": "^9.0.0",
    "@semantic-release/release-notes-generator": "^9.0.1",
    "@typescript-eslint/eslint-plugin": "^3.1.0",
    "@typescript-eslint/parser": "^3.1.0",
    "commitizen": "^4.1.2",
    "cz-conventional-changelog": "^3.2.0",
    "es-dev-server": "^1.53.0",
    "eslint": "^7.1.0",
    "eslint-config-prettier": "^6.11.0",
    "eslint-plugin-cflint": "^1.0.0",
    "eslint-plugin-import": "^2.20.2",
    "eslint-plugin-prettier": "^3.1.3",
    "prettier": "^2.0.5",
    "semantic-release": "^17.0.8",
    "threeify-glsl-transpiler": "0.1.2",
    "typescript": "^3.9.3"
  },
  "engines": {
    "node": "12.13.0"
  },
  "engineStrict": true,
  "prettier": {
    "trailingComma": "all",
    "tabWidth": 2,
    "semi": true,
    "singleQuote": false
  },
  "module": "index.ts",
  "type": "module",
  "release": {
    "branches": [
      "master"
    ],
    "plugins": [
      "@semantic-release/commit-analyzer",
      "@semantic-release/release-notes-generator",
      [
        "@semantic-release/changelog",
        {
          "changelogFile": "CHANGELOG.md"
        }
      ],
      [
        "@semantic-release/git",
        {
          "assets": [
            "CHANGELOG.md"
          ]
        }
      ]
    ]
  },
  "config": {
    "commitizen": {
      "path": "./node_modules/cz-conventional-changelog"
    }
  }
}<|MERGE_RESOLUTION|>--- conflicted
+++ resolved
@@ -25,12 +25,8 @@
     "dev": "npm run watch & npm start",
     "lint": "eslint ./src/",
     "start": "es-dev-server --node-resolve --watch",
-<<<<<<< HEAD
     "watch": "tsc --watch & tgt -i ./src -o ./dist/src -w"
-=======
-    "watch": "tsc --watch & tgt -i ./src -o ./dist -w",
     "postinstall": "cp --remove-destination ./hooks/prepare-commit-msg ./.git/hooks/prepare-commit-msg && chmod +x ./.git/hooks/prepare-commit-msg"
->>>>>>> b4237c31
   },
   "dependencies": {},
   "devDependencies": {
