--- conflicted
+++ resolved
@@ -1,19 +1,12 @@
 node_modules
-lib
-dist
-dist
-three.js
-<<<<<<< HEAD
+dist # build files
+package-lock.json  # this is important to check for reliability
+
+# IDE & Docker related exclusions
+.theia  # Theiaide
+.idea   # WebStrom
+.env    # docker environment variables
+
+# Ben is using this as a reference.  Remove after 0.1 release
+three.js 
 src/lib/renderers/webgl2/webgl2_fundamentals.js
-package-lock.json
-
-### IDE & Docker related exclusions
-# Theiaide
-.theia
-# WebStrom
-.idea
- # docker environment variables
-.env
-=======
-src/lib/renderers/webgl2/webgl2_fundamentals.js
->>>>>>> 644258ef
